.. role:: small
.. role:: smaller

On master
~~~~~~~~~

.. rubric:: Bugfixes

* Fixed the width of the progress bar when downloading data :pr:`1507` :smaller:`M Klein`
* Fixed `log1p` inplace on integer dense arrays :pr:`1400` :smaller:`I Virshup`
* Fixed `marker_gene_overlap` default value for `top_n_markers` :pr:`1464` :smaller:`MD Luecken`
* Fixed download path of `pbmc3k_processed` :pr:`1472` :smaller:`D Strobl`
* Fixed anndata version requirement for `sc.concat` :pr:`1491` :smaller:`I Virshup`
<<<<<<< HEAD
* Enable download of source image for 10x visium datasets in :func:`~scanpy.datasets.visium_sge` :pr:`1506` :smaller:`H Spitzer`
=======
* Fixed bug where `score_genes` would error if one gene was passed :pr:`1398` :smaller:`I Virshup`
* Updated link for `moignard15` dataset :pr:`1542` :smaller:`I Virshup`

.. rubric:: Performance

* Sped up `sc.get.obs_df` signifigantly :pr:`1499` :smaller:`F Ramirez`
>>>>>>> f90803a4

1.6.0 :small:`2020-08-15`
~~~~~~~~~~~~~~~~~~~~~~~~~

This release includes an overhaul of :func:`~scanpy.pl.dotplot`, :func:`~scanpy.pl.matrixplot`, and :func:`~scanpy.pl.stacked_violin` (:pr:`1210` :smaller:`F Ramirez`), and of the internals of :func:`~scanpy.tl.rank_genes_groups` (:pr:`1156` :smaller:`S Rybakov`).

.. rubric:: Overhaul of :func:`~scanpy.pl.dotplot`, :func:`~scanpy.pl.matrixplot`, and :func:`~scanpy.pl.stacked_violin` :pr:`1210` :smaller:`F Ramirez`

- An overhauled tutorial :tutorial:`plotting/core`.
- New plotting classes can be accessed directly (e.g., :class:`~scanpy.pl.DotPlot`) or using the `return_fig` param.
- It is possible to plot log fold change and p-values in the :func:`~scanpy.pl.rank_genes_groups_dotplot` family of functions.
- Added `ax` parameter which allows embedding the plot in other images.
- Added option to include a bar plot instead of the dendrogram containing the cell/observation totals per category.
- Return a dictionary of axes for further manipulation. This includes the main plot, legend and dendrogram to totals
- Legends can be removed.
- The `groupby` param can take a list of categories, e.g., `groupby=[‘tissue’, ‘cell type’]`.
- Added padding parameter to `dotplot` and `stacked_violin`. :pr:`1270`
- Added title for colorbar and positioned as in dotplot for :func:`~scanpy.pl.matrixplot`.

- :func:`~scanpy.pl.dotplot` changes:

   * Improved the colorbar and size legend for dotplots. Now the colorbar and size have titles, which can be modified using the `colorbar_title` and `size_title` params. They also align at the bottom of the image and do not shrink if the dotplot image is smaller.
   * Allow plotting genes in rows and categories in columns (`swap_axes`).
   * Using :class:`~scanpy.pl.DotPlot`, the `dot_edge_color` and line width can be modified, a grid can be added, and other modifications are enabled.
   * A new style was added in which the dots are replaced by an empty circle and the square behind the circle is colored (like in matrixplots).

- :func:`~scanpy.pl.stacked_violin` changes:

   * Violin colors can be colored based on average gene expression as in dotplots.
   * The linewidth of the violin plots is thinner.
   * Removed the tics for the y-axis as they tend to overlap with each other. Using the style method they can be displayed if needed.


.. rubric:: Additions

- :func:`~anndata.concat` is now exported from scanpy, see :doc:`anndata:concatenation` for more info. :pr:`1338` :smaller:`I Virshup`
- Added highly variable gene selection strategy from Seurat v3 :pr:`1204` :smaller:`A Gayoso`
- Added `CellRank <https://github.com/theislab/cellrank/>`__ to scanpy ecosystem :pr:`1304` :smaller:`giovp`
- Added `backup_url` param to :func:`~scanpy.read_10x_h5` :pr:`1296` :smaller:`A Gayoso`
- Allow prefix for :func:`~scanpy.read_10x_mtx` :pr:`1250`  :smaller:`G Sturm`
- Optional tie correction for the `'wilcoxon'` method in :func:`~scanpy.tl.rank_genes_groups` :pr:`1330`  :smaller:`S Rybakov`
- Use `sinfo` for :func:`~scanpy.logging.print_versions` and add :func:`~scanpy.logging.print_header` to do what it previously did. :pr:`1338` :smaller:`I Virshup` :pr:`1373`

.. rubric:: Bug fixes

- Avoid warning in :func:`~scanpy.tl.rank_genes_groups` if 't-test' is passed :pr:`1303` :smaller:`A Wolf`
- Restrict sphinx version to <3.1, >3.0 :pr:`1297`  :smaller:`I Virshup`
- Clean up `_ranks` and fix `dendrogram` for scipy 1.5 :pr:`1290` :smaller:`S Rybakov`
- Use `.raw` to translate gene symbols if applicable :pr:`1278` :smaller:`E Rice`
- Fix `diffmap` (:issue:`1262`) :smaller:`G Eraslan`
- Fix `neighbors` in `spring_project` :issue:`1260`  :smaller:`S Rybakov`
- Fix default size of dot in spatial plots :pr:`1255` :issue:`1253` :smaller:`giovp`
- Bumped version requirement of `scipy` to `scipy>1.4` to support `rmatmat` argument of `LinearOperator` :issue:`1246` :smaller:`I Virshup`
- Fix asymmetry of scores for the `'wilcoxon'` method in :func:`~scanpy.tl.rank_genes_groups` :issue:`754`  :smaller:`S Rybakov`
- Avoid trimming of gene names in :func:`~scanpy.tl.rank_genes_groups` :issue:`753`  :smaller:`S Rybakov`<|MERGE_RESOLUTION|>--- conflicted
+++ resolved
@@ -11,16 +11,14 @@
 * Fixed `marker_gene_overlap` default value for `top_n_markers` :pr:`1464` :smaller:`MD Luecken`
 * Fixed download path of `pbmc3k_processed` :pr:`1472` :smaller:`D Strobl`
 * Fixed anndata version requirement for `sc.concat` :pr:`1491` :smaller:`I Virshup`
-<<<<<<< HEAD
-* Enable download of source image for 10x visium datasets in :func:`~scanpy.datasets.visium_sge` :pr:`1506` :smaller:`H Spitzer`
-=======
 * Fixed bug where `score_genes` would error if one gene was passed :pr:`1398` :smaller:`I Virshup`
 * Updated link for `moignard15` dataset :pr:`1542` :smaller:`I Virshup`
+* Enable download of source image for 10x visium datasets in :func:`~scanpy.datasets.visium_sge` :pr:`1506` :smaller:`H Spitzer`
 
 .. rubric:: Performance
 
 * Sped up `sc.get.obs_df` signifigantly :pr:`1499` :smaller:`F Ramirez`
->>>>>>> f90803a4
+
 
 1.6.0 :small:`2020-08-15`
 ~~~~~~~~~~~~~~~~~~~~~~~~~
